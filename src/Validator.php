<?php

namespace Aubind97;

class Validator
{

    /**
     * @var array array of mime types
     */
    private const MIME_TYPES = [
        'jpg' => 'image/jpeg',
        'png' => 'image/png',
        'svg' => 'image/svg+xml',
<<<<<<< HEAD
        'gif' => 'image/gif'
=======
        'gif' => 'image/gif',
>>>>>>> d8b6e242
    ];

    /**
     * @var ValidationError[] errors throws during the validation
     */
    private $errors = [];

    /**
     * @var array params
     */
    private $params = [];

    /**
     * @var bool use only available params
     */
    private $valid_available_param;

    /**
     * Validator Constructor
     *
     * @param array $params params ou want to validate
     * @param array $filter filter of params you need
     * @param bool $valid_available_param true: use only validation on available params
     */
    public function __construct(array $params = [], array $filter = null, bool $valid_available_param = false, string $locale = 'en-US')
    {
        $this->valid_available_param = $valid_available_param;
        $this->locale = $locale;

        if (is_null($filter)) {
            $this->params = $params;
        } else {
            $this->params = array_filter($params, function ($key) use ($filter) {
                return in_array($key, $filter);
            }, ARRAY_FILTER_USE_KEY);
        }
    }

    /**
     * Check if the requested param is required
     * > must not be used for a validation pre-configuration
     *
     * @param string ...$keys list of all required params
     * @return self
     */
    public function required(string ...$keys) : self
    {
        foreach ($keys as $key) {
            $value = $this->getValue($key);

            if (is_null($value)) {
                $this->addError($key, 'required');
            }
        }

        return $this;
    }

    /**
     * Check if the requested param is a datetime to the specified format
     *
     * @param string $key param you want to validate
     * @param string $format date format (default : 'Y-m-d H:i:s')
     * @return self
     */
    public function dateTime(string $key, string $format = 'Y-m-d H:i:s') : self
    {
        if ($this->isNeededValidation($key)) {
            return $this;
        }

        $value = $this->getValue($key);

        $date = \DateTime::createFromFormat($format, $value);
        $error = \DateTime::getLastErrors();
        if ($error['error_count'] > 0 || $error['warning_count'] > 0 || $date === false) {
            $this->addError($key, 'datetime', [$format]);
        }

        return $this;
    }

    /**
     * Check if the requested param is an email
     *
     * @param string $key param you want to validate
     * @return self
     */
    public function email(string $key) : self
    {
        if ($this->isNeededValidation($key)) {
            return $this;
        }

        $value = $this->getValue($key);

        if (filter_var($value, FILTER_VALIDATE_EMAIL) === false) {
            $this->addError($key, 'email');
        }

        return $this;
    }

    /**
     * Check if the requested param exists in the requested table
     *
     * @param string $key param you want to validate
     * @param string $column column in database
     * @param string $table table where you check
     * @param \PDO $pdo databese connection
     * @return self
     */
    public function exists(string $key, string $column, string $table, \PDO $pdo): self
    {
        $value = $this->getValue($key);
        $statement = $pdo->prepare("SELECT id FROM $table WHERE $column = ?");
        $statement->execute([$value]);

        if ($statement->fetchColumn() === false) {
            $this->addError($key, 'exists', [$table]);
        }

        return $this;
    }

    /**
     * Check if the requested param has the correct file extension
     *
     * @param string $key param you want to validate
     * @param array $extensions required extensions
     * @return self
     */
    public function extension(string $key, array $extensions) : self
    {
        if ($this->isNeededValidation($key)) {
            return $this;
        }

        $file = $this->getValue($key);

        if($this->isValidUpload($file)) {
            $type = $file->getClientMediaType();
            $extension = strtolower(pathinfo($file->getClientFilename(), PATHINFO_EXTENSION));
            $expectedType = self::MIME_TYPES[$extension] ?? null;

            if (!in_array($extension, $extensions) || $expectedType !== $type) {
                $this->addError($key, 'filetype', [join(',', $extensions)]);
            }
        }

        return $this;
    }

    /**
     * Check if the requested param has a good length
     *
     * @param string $key param you want to validate
     * @param int|null $min minimum length
     * @param int|null $max maximum length
     * @return self
     */
    public function length(string $key, ?int $min, ?int $max = null) : self
    {
        if ($this->isNeededValidation($key)) {
            return $this;
        }

        $value = $this->getValue($key);

        $length = mb_strlen($value);

        if (!is_null($min) &&
            !is_null($max) &&
            ($length < $min || $length > $max)
        ) {
            $this->addError($key, 'betweenLength', [$min, $max]);
            return $this;
        }

        if (!is_null($min) && $length < $min) {
            $this->addError($key, 'minLength', [$min]);
        }

        if (!is_null($max) && $length > $max) {
            $this->addError($key, 'maxLength', [$max]);
        }

        return $this;
    }

    /**
     * Check if the requested param is money format
     *
     * @param string $key param you want to validate
     * @return self
     */
    public function money(string $key) : self
    {
        if ($this->isNeededValidation($key)) {
            return $this;
        }

        $value = $this->getValue($key);

        $pattern = '/^[0-9]*((.|,)[0-9]{1,2})?$/';

        if (!is_null($value) && !preg_match($pattern, $value)) {
            $this->addError($key, 'money');
        }

        return $this;
    }

    /**
     * Check if the requested param is not empty
     *
     * @param string ...$keys list of all required params
     * @return self
     */
    public function notEmpty(string ...$keys) : self
    {
        foreach ($keys as $key) {
            if ($this->isNeededValidation($key)) {
                continue;
            }

            $value = $this->getValue($key);

            if (is_null($value) || empty($value)) {
                $this->addError($key, 'empty');
            }
        }

        return $this;
    }

    /**
     * Check if the requested param is a numeric
     *
     * @param string $key param you want to validate
     * @return self
     */
    public function numeric(string $key) : self
    {
        if ($this->isNeededValidation($key)) {
            return $this;
        }

        $value = $this->getValue($key);

        if (!is_numeric($value)) {
            $this->addError($key, 'numeric');
        }

        return $this;
    }

    /**
     * Check is the requested param is a slug
     * @param string $key aram you want to validate
     * @return self
     */
    public function slug(string $key) : self
    {
        if ($this->isNeededValidation($key)) {
            return $this;
        }

        $value = $this->getValue($key);

        $pattern = '/^[a-z0-9]+(-?[a-z0-9]+)*$/';
        if (!is_null($value) && !preg_match($pattern, $value)) {
            $this->addError($key, 'slug');
        }

        return $this;
    }


    /**
     * Check if the requested param will be unique on the table requested
     *
     * @param string $key param you want to validate
     * @param string $column column where you check
     * @param string $table table where you check
     * @param \PDO $pdo database connexion
     * @param integer|null $exclude id you want to exclude
     * @return self
     */
    public function unique(string $key, string $column, string $table, \PDO $pdo, ?int $exclude = null) : self
    {
        if ($this->isNeededValidation($key)) {
            return $this;
        }

        $value = $this->getValue($key);

        $query = "SELECT id FROM $table WHERE $column = ?";
        $params = [$value];

        if ($exclude !== null) {
            $query .= " AND id != ?";
            $params[] = $exclude;
        }

        $statement = $pdo->prepare($query);
        $statement->execute($params);

        if ($statement->fetchColumn() !== false) {
            $this->addError($key, 'unique', [$value]);
        }

        return $this;
    }

     /**
     * Check if the requested param is well upload
     *
     * @param string $key param you want to validate
     * @return self
     */
    public function uploaded(string $key) : self
    {
        if ($this->isNeededValidation($key)) {
            return $this;
        }

        $file = $this->getValue($key);

        if(!$this->isValidUpload($file)) {
            $this->addError($key, 'uploaded');
        }

        return $this;
    }

    /**
     * Return if the validator has throw an error
     *
     * @return boolean
     */
    public function isValid() : bool
    {
        return empty($this->errors);
    }

    /**
     * Return all errors messages throws during the validation
     *
     * @return ValidationError[] errors messages
     */
    public function getErrors(array $localization_map = []) : array
    {
        return array_map(function($error) use ($localization_map) {
            return $error->changeKey($localization_map[$error->getKey()]);
        }, array_filter($this->errors, function($error) use($localization_map) {
            return in_array($error->getKey(), array_keys($localization_map));
        }));
    }

    /**
     * Return all the filtered params
     *
     * @return array validated params
     */
    public function getParams() : array
    {
        return $this->params;
    }

    /**
     * Add params to the validator
     *
     * @param array $new_params added params
     * @return void
     */
    public function addParams(array $new_params) : void
    {
        $this->params = array_merge($this->params, $new_params);
    }

    /**
     * Return the value of the requested param contain in params
     *
     * @param string $key param name
     * @return mixed|null value of the requested param
     */
    private function getValue(string $key)
    {
        if (array_key_exists($key, $this->params)) {
            return $this->params[$key];
        }

        return null;
    }

    /**
     * Return if the key exists and need to be validate
     *
     * @param string $key param name
     * @return boolean
     */
    private function isNeededValidation(string $key) : bool
    {
        return !array_key_exists($key, $this->params) && $this->valid_available_param;
    }

    /**
     * Return if the file is a valid upload or not 
     *
     * @param any $file param file
     * @return boolean
     */
    private function isValidUpload($file) : bool {
        return (
            isset($file)
            && is_object($file)
            && (
                (
                    property_exists($file, "tmp_name")
                    && file_exists($file->tmp_name) 
                    && is_uploaded_file($file->tmp_name) 
                )
                || (
                    property_exists($file, "file")
                    && file_exists($file->file) 
                    && is_uploaded_file($file->file) 
                )
            )
            && $file->getError() === UPLOAD_ERR_OK 
        );
    }

    /**
     * Add error in the errors array
     *
     * @param string $key param that cause the error
     * @param string $rule error message
     * @param array $attributes attribute to complete the error message
     * @return void
     */
    private function addError(string $key, string $rule, array $attributes = []) : void
    {
        $this->errors[$key] = new ValidatorError($key, $rule, $attributes, $this->locale);
    }
}<|MERGE_RESOLUTION|>--- conflicted
+++ resolved
@@ -12,11 +12,7 @@
         'jpg' => 'image/jpeg',
         'png' => 'image/png',
         'svg' => 'image/svg+xml',
-<<<<<<< HEAD
-        'gif' => 'image/gif'
-=======
         'gif' => 'image/gif',
->>>>>>> d8b6e242
     ];
 
     /**
